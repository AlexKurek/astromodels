--- conflicted
+++ resolved
@@ -7,7 +7,6 @@
   - linux
   - osx
 
-<<<<<<< HEAD
 
 env:
   global:
@@ -61,8 +60,6 @@
     
 
   
-=======
->>>>>>> 9aac365a
 before_install:
   - |
        if [[ "$TRAVIS_OS_NAME" == "linux" ]]; then
@@ -101,10 +98,6 @@
        else
 
           chmod u+x ci/build_and_test.sh
-<<<<<<< HEAD
-=======
-          export TRAVIS_PYTHON_VERSION=2.7
->>>>>>> 9aac365a
           ./ci/build_and_test.sh
 
        fi
