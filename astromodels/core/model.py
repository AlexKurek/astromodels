--- conflicted
+++ resolved
@@ -17,14 +17,8 @@
 from astromodels.core.parameter import IndependentVariable, Parameter
 from astromodels.core.property import FunctionProperty
 from astromodels.core.tree import DuplicatedNode, Node
-<<<<<<< HEAD
-from astromodels.functions.function import Function, get_function
-from astromodels.sources import (ExtendedSource, ParticleSource, PointSource,
-                                 Source, SourceType)
-=======
 from astromodels.functions.function import get_function
 from astromodels.sources import SourceType, Source, PointSource, ExtendedSource, ParticleSource
->>>>>>> 31d7e3ef
 from astromodels.utils.disk_usage import disk_usage
 from astromodels.utils.logging import setup_logger
 from astromodels.utils.long_path_formatter import long_path_formatter
@@ -203,31 +197,7 @@
         
         return self._recursively_gather_node_type(self, Parameter)
 
-<<<<<<< HEAD
     def _find_properties(self, node) -> Dict[str, FunctionProperty]:
-=======
-        instances = collections.OrderedDict()
-
-        for child in node._get_children():
-
-            #log.debug(f"on child {child._name}")
-            
-            if isinstance(child, Parameter):
-
-                path = child._get_path()
-
-                #log.debug(f"on child {path}")
-                
-                instances[path] = child
-
-                for sub_child in child._get_children():
-
-                    instances.update(self._find_parameters(sub_child))
-
-            else:
-
-                instances.update(self._find_parameters(child))
->>>>>>> 31d7e3ef
 
         return self._recursively_gather_node_type(self, FunctionProperty)
 
@@ -294,11 +264,7 @@
 
         for parameter_name, parameter in list(self._parameters.items()):
 
-<<<<<<< HEAD
              if parameter.has_auxiliary_variable:
-=======
-            if parameter.has_auxiliary_variable:
->>>>>>> 31d7e3ef
 
                 linked_parameter_dictionary[parameter_name] = parameter
 
