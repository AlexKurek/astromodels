--- conflicted
+++ resolved
@@ -10,12 +10,9 @@
 from astropy.io import fits
 from future.utils import with_metaclass
 
-<<<<<<< HEAD
-from astromodels.core.property import SettingUnknownValue
-=======
 import astromodels
 from astromodels import update_logging_level
->>>>>>> 0b58ec1c
+from astromodels.core.property import SettingUnknownValue
 from astromodels.functions import (Continuous_injection_diffusion,
                                    Gaussian_on_sphere, Line, Powerlaw,
                                    SpatialTemplate_2D)
@@ -27,14 +24,11 @@
                                             FunctionMeta, UnknownFunction,
                                             UnknownParameter, get_function,
                                             get_function_class, list_functions)
-<<<<<<< HEAD
+from astromodels.functions.functions_1D.absorption import phabs, tbabs, wabs
 from astromodels.functions.functions_1D.functions import _ComplexTestFunction
-=======
-from astromodels.functions.functions_1D.absorption import phabs, tbabs, wabs
 from astromodels.utils.configuration import astromodels_config
 
 update_logging_level("DEBUG")
->>>>>>> 0b58ec1c
 
 __author__ = 'giacomov'
 
@@ -947,7 +941,6 @@
     os.remove("test1.fits")
     os.remove("test2.fits")
 
-<<<<<<< HEAD
 def test_linking_external_functions():
 
     p = Powerlaw()
@@ -1023,7 +1016,6 @@
     with pytest.raises(SettingUnknownValue):
 
         c = _ComplexTestFunction(file_name="f.txt", dummy="wrong")
-=======
 
 
 def test_abs_model():
@@ -1062,5 +1054,4 @@
 
             
             
-    
->>>>>>> 0b58ec1c
+    