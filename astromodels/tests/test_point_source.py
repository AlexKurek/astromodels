from __future__ import print_function
from __future__ import division
import astropy.units as u
import numpy as np
import numpy.testing as npt
import pytest

from astromodels.core.spectral_component import SpectralComponent
from astromodels.functions import Powerlaw, Exponential_cutoff, Log_parabola, Blackbody, Band
try:
    from astromodels.functions import TbAbs, PhAbs, WAbs

    has_abs_models = True

except:

    has_abs_models = False

    
from astromodels.sources.point_source import PointSource
from astromodels.sources.particle_source import ParticleSource
from astromodels.core.model import Model
from astromodels.core.model_parser import clone_model, load_model



try:

    from astromodels.xspec import XS_phabs, XS_powerlaw

except:

    has_xspec = False

else:

    has_xspec = True

try:

    from astromodels.functions import EBLattenuation

except:

    has_ebl = False

else:

    has_ebl = True

from astromodels.functions.priors import *
from astromodels.functions.function import _known_functions

__author__ = 'giacomov'



_multiplicative_models = ["PhAbs", "TbAbs", "WAbs", "EBLattenuation"]

def test_constructor():

    # RA, Dec and L,B of the same point in the sky

    ra, dec = (125.6, -75.3)
    l, b = (288.44190139183564, -20.717313145391525)

    # This should throw as we are using Powerlaw instead of Powerlaw()
    with pytest.raises(TypeError):

        _ = PointSource("my_source", ra, dec, Powerlaw)

    # Init with RA, Dec

    point_source1 = PointSource('my_source',ra, dec, Powerlaw())

    assert point_source1.position.get_ra() == ra
    assert point_source1.position.get_dec() == dec

    assert abs(point_source1.position.get_l() - l) < 1e-7
    assert abs(point_source1.position.get_b() - b) < 1e-7

    assert point_source1.position.ra.value == ra
    assert point_source1.position.dec.value == dec

    # Verify that the position is fixed by default
    assert point_source1.position.ra.fix
    assert point_source1.position.dec.fix

    # Init with l,b

    point_source2 = PointSource('my_source', l=l, b=b, spectral_shape=Powerlaw())

    assert point_source2.position.get_l() == l
    assert point_source2.position.get_b() == b

    assert abs(point_source2.position.get_ra() - ra) < 1e-7
    assert abs(point_source2.position.get_dec() - dec) < 1e-7

    assert point_source2.position.l.value == l
    assert point_source2.position.b.value == b

    # Verify that the position is fixed by default
    assert point_source2.position.l.fix
    assert point_source2.position.b.fix

    # Multi-component

    po1 = Powerlaw()
    po2 = Powerlaw()

    c1 = SpectralComponent("component1", po1)
    c2 = SpectralComponent("component2", po2)

    point_source3 = PointSource("test_source", ra, dec, components=[c1, c2])

    assert np.all(point_source3.spectrum.component1([1,2,3]) == po1([1,2,3]))
    assert np.all(point_source3.spectrum.component2([1,2,3]) == po2([1,2,3]))

    with pytest.raises(AssertionError):

        # Illegal RA

        _ = PointSource("test",720.0, -15.0, components=[c1,c2])

    with pytest.raises(AssertionError):
        # Illegal Dec

        _ = PointSource("test", 120.0, 180.0, components=[c1, c2])

    with pytest.raises(AssertionError):
        # Illegal l

        _ = PointSource("test", l=-195, b=-15.0, components=[c1, c2])

    with pytest.raises(AssertionError):
        # Illegal b

        _ = PointSource("test", l=120.0, b=-180.0, components=[c1, c2])


def test_call():

    # Multi-component

    po1 = Powerlaw()
    po2 = Powerlaw()

    c1 = SpectralComponent("component1", po1)
    c2 = SpectralComponent("component2", po2)

    point_source = PointSource("test_source", 125.4, -22.3, components=[c1, c2])

    assert np.all(point_source.spectrum.component1([1, 2, 3]) == po1([1, 2, 3]))
    assert np.all(point_source.spectrum.component2([1, 2, 3]) == po2([1, 2, 3]))

    one = point_source.spectrum.component1([1, 2, 3])
    two = point_source.spectrum.component2([1, 2, 3])

    assert np.all( np.abs(one + two - point_source([1,2,3])) == 0 )


def test_call_with_units():

    po = Powerlaw()

    result = po(1.0)

    assert result.ndim == 0

    with pytest.raises(AssertionError):

        # This raises because the units of the function have not been set up

        _ = po(1.0 * u.keV)

    # Use the function as a spectrum
    ps = PointSource("test",0,0,po)

    result = po(1.0 * u.keV)

    assert isinstance(result, u.Quantity)

    result = po(np.array([1,2,3])* u.keV)

    assert isinstance(result, u.Quantity)

    # Now test all the functions
    def test_one(class_type):

        instance = class_type()
        
        if not instance.is_prior:

            # if we have fixed x_units then we will use those
            # in the test

            if instance.has_fixed_units():

                x_unit_to_use = instance.fixed_units[0]

            else:

                x_unit_to_use = u.keV
                
            # Use the function as a spectrum
            ps = PointSource("test", 0, 0, instance)

            if instance.name in [ "Synchrotron", "_ComplexTestFunction" ]:
                particleSource = ParticleSource("particles", Powerlaw())
                instance.set_particle_distribution(particleSource.spectrum.main.shape)


            # elif instance.name in ["PhAbs", "TbAbs"]:

            #     instance
                

            result = ps(1.0)

            assert isinstance(result, float)

            result = ps(1.0 * x_unit_to_use)

            assert isinstance(result, u.Quantity)

            result = ps(np.array([1, 2, 3]) * x_unit_to_use)

            assert isinstance(result, u.Quantity)
            
            if instance.name in [ "Synchrotron", "_ComplexTestFunction" ]:
              model = Model( particleSource, ps)
            else:
              model = Model( ps )
            
            new_model = clone_model( model )
            
            new_result =  new_model["test"](np.array([1, 2, 3]) * x_unit_to_use)
            
            assert np.all(new_result==result)

            model.save("__test.yml", overwrite=True)
            
            new_model = load_model("__test.yml")

            new_result =  new_model["test"](np.array([1, 2, 3]) * x_unit_to_use)
            
            assert np.all(new_result==result)

        else:

            print ('Skipping prior function')



    for key in _known_functions:

        this_function = _known_functions[key]

        # Test only the power law of XSpec, which is the only one we know we can test at 1 keV

        if key.find("XS")==0 and key != "XS_powerlaw" or (key in _multiplicative_models):

            # An XSpec model. Test it only if it's a power law (the others might need other parameters during
            # initialization)

            continue

        if key.find("TemplateModel")==0:

            # The TemplateModel function has its own test

            continue

#        if key.find("Synchrotron")==0:

            # Naima Synchtron function should have its own test

#            continue

        if this_function._n_dim == 1:

            print("testing %s ..." % key)

            test_one(_known_functions[key])


def test_call_with_composite_function_with_units():

    def one_test(spectrum):

        print("Testing %s" % spectrum.expression)

        # # if we have fixed x_units then we will use those
        # # in the test
        #
        # if spectrum.expression.has_fixed_units():
        #
        #     x_unit_to_use, y_unit_to_use = spectrum.expression.fixed_units[0]
        #
        # else:

        x_unit_to_use = u.keV

        pts = PointSource("test", ra=0, dec=0, spectral_shape=spectrum)

        res = pts(np.array([100., 200.]) * x_unit_to_use)

        # This will fail if the units are wrong
        res.to(old_div(1, (u.keV * u.cm**2 * u.s)))

    # Test a simple composition

    spectrum = Powerlaw() * Exponential_cutoff()

    one_test(spectrum)

    spectrum = Band() + Blackbody()

    one_test(spectrum)

    # Test a more complicate composition

    spectrum = Powerlaw() * Exponential_cutoff() + Blackbody()

    one_test(spectrum)

    spectrum = Powerlaw() * Exponential_cutoff() * Exponential_cutoff() + Blackbody()

    one_test(spectrum)

    # test the absorption models

    if has_abs_models:
    
        spectrum = PhAbs() * Powerlaw()


        one_test(spectrum)

        spectrum = TbAbs() * Powerlaw()

        one_test(spectrum)


        spectrum = WAbs() * Powerlaw()

        one_test(spectrum)

    
    if has_xspec:

        spectrum = XS_phabs() * Powerlaw()

        one_test(spectrum)

        spectrum = XS_phabs() * XS_powerlaw()

        one_test(spectrum)

        spectrum = XS_phabs() * XS_powerlaw() * XS_phabs()

        one_test(spectrum)

        spectrum = XS_phabs() * XS_powerlaw() * XS_phabs() + Blackbody()

        one_test(spectrum)

        spectrum = XS_phabs() * XS_powerlaw() * XS_phabs() + XS_powerlaw()

        one_test(spectrum)
        
    if has_ebl:
    
        spectrum = Powerlaw() * EBLattenuation()
        
        one_test(spectrum)


def test_free_param():

    spectrum = Log_parabola()
    source = PointSource("test_source", ra=123.4, dec=56.7, spectral_shape=spectrum)

    parameters = [spectrum.alpha, spectrum.beta, spectrum.piv, spectrum.K, source.position.ra, source.position.dec]

    for param in parameters:
        param.free = False

    assert not source.has_free_parameters
        
    assert len(source.free_parameters) == 0

    assert len(source.parameters) > len(source.free_parameters)
    
    for i, param in enumerate(parameters):
        param.free = True
        assert len(source.free_parameters) == i+1


<<<<<<< HEAD
    assert source.has_free_parameters
=======


    def test_local_deriv():

        p = Powerlaw(index=-2.)


        npt.assert_allclose(-2., p.local_spectral_index(np.logspace(1,3,10)))
        

        
>>>>>>> 225b0cf6
<|MERGE_RESOLUTION|>--- conflicted
+++ resolved
@@ -397,18 +397,15 @@
         assert len(source.free_parameters) == i+1
 
 
-<<<<<<< HEAD
     assert source.has_free_parameters
-=======
-
-
-    def test_local_deriv():
-
-        p = Powerlaw(index=-2.)
-
-
-        npt.assert_allclose(-2., p.local_spectral_index(np.logspace(1,3,10)))
+
+
+def test_local_deriv():
+
+    p = Powerlaw(index=-2.)
+
+
+    npt.assert_allclose(-2., p.local_spectral_index(np.logspace(1,3,10)))
         
 
-        
->>>>>>> 225b0cf6
+        